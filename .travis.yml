--- conflicted
+++ resolved
@@ -9,7 +9,6 @@
 script:
   - sudo py.test
 before_install:
-<<<<<<< HEAD
 - sudo sh -c 'echo "deb http://cran.rstudio.com/bin/linux/ubuntu trusty/" >> /etc/apt/sources.list'
 - gpg --keyserver keyserver.ubuntu.com --recv-key E084DAB9
 - gpg -a --export E084DAB9 | sudo apt-key add -
@@ -18,15 +17,4 @@
 - sudo apt-get -y install r-base r-base-dev python-tk libnlopt-dev
 - sudo R -e "install.packages('versions', repos = 'http://cran.us.r-project.org');
 library(versions); install.versions(c('lme4','lmerTest','lsmeans'),c('1.1-17','3.0-1','2.27-62'))"
-- sudo pip install pytest
-=======
-  - sudo sh -c 'echo "deb http://cran.rstudio.com/bin/linux/ubuntu trusty/" >> /etc/apt/sources.list'
-  - gpg --keyserver keyserver.ubuntu.com --recv-key E084DAB9
-  - gpg -a --export E084DAB9 | sudo apt-key add -
-  - sudo rm -vf /etc/apt/sources.list.d/*riak*
-  - sudo apt-get update
-  - sudo apt-get -y install r-base r-base-dev python-tk libnlopt-dev
-  - sudo R -e "install.packages('versions', repos = 'http://cran.us.r-project.org');
-  library(versions); install.versions(c('lme4','lmerTest','lsmeans'),c('1.1-17','3.0-1','2.27-62'))"
-  - sudo pip install pytest
->>>>>>> c32d1e3e
+- sudo pip install pytest